--- conflicted
+++ resolved
@@ -15,11 +15,5 @@
 pydantic
 StrEnum
 ninja
-<<<<<<< HEAD
 torch==1.11.0+cu113 #A100 support with cu113
-pytest
-=======
-torch #==1.11.0+cu113
-pytest
-pyhmc
->>>>>>> 150d8124
+pytest