--- conflicted
+++ resolved
@@ -296,32 +296,13 @@
                 "Unknown optimizer type {}".format(self.trainer_config.optimizer)
             )
 
-<<<<<<< HEAD
         lr_scheduler_dict = self.trainer_config.lr_scheduler
         if lr_scheduler_dict is None:
-=======
-        if self.trainer_config.lr_scheduler == "reduce_on_plateau":
-            configuration_dict["lr_scheduler"] = {
-                "scheduler": torch.optim.lr_scheduler.ReduceLROnPlateau(
-                    optimizer=configuration_dict["optimizer"], patience=3
-                ),
-                "interval": "epoch",
-                "monitor": "loss",
-            }
-
-        elif self.trainer_config.lr_scheduler is None:
->>>>>>> fd969dd2
             pass
         elif lr_scheduler_dict["type"] == "reduce_on_plateau":
             configuration_dict["lr_scheduler"] = {"scheduler":torch.optim.lr_scheduler.ReduceLROnPlateau(optimizer=configuration_dict["optimizer"],patience=lr_scheduler_dict.get("patience",10),factor=lr_scheduler_dict.get("factor",.9),min_lr=lr_scheduler_dict.get("min_lr",5e-5)),"interval":"epoch","monitor":"loss"}
         else:
-<<<<<<< HEAD
             raise ValueError("Unknown lr_scheduler type {}".format(self.trainer_config.lr_scheduler["type"]))
-=======
-            raise ValueError(
-                "Unknown lr_scheduler type {}".format(self.trainer_config.lr_scheduler)
-            )
->>>>>>> fd969dd2
 
         return configuration_dict
 
