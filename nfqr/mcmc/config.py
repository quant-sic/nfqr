--- conflicted
+++ resolved
@@ -38,12 +38,8 @@
     hmc_engine: Optional[Literal["cpp_batch", "cpp_single", "python"]] = "cpp_single"
     n_replicas: Optional[int] = 1
     n_samples_at_a_time: Optional[int] = 10000
-<<<<<<< HEAD
     int_time: Optional[Union[float, None]] = None
-=======
-    int_time:Optional[Union[float,None]]=None
     n_record_skips: int = 1
->>>>>>> 7f25d55d
 
     initial_config_sampler_config: InitialConfigSamplerConfig
 
