--- conflicted
+++ resolved
@@ -46,26 +46,6 @@
         self.layers = ModuleList()
         self.dim = dim
 
-<<<<<<< HEAD
-        if split_type in (SPLIT_TYPES.autoregressive, SPLIT_TYPES.autoregressive_2):
-            if len(dim) > 1:
-                raise ValueError(
-                    "n dim >1 not implemented for autoregressive splitting"
-                )
-=======
-        if split_type in (SPLIT_TYPES.single_transforms,):
-            if len(dim) > 1:
-                raise ValueError("n dim >1 not implemented for single_transforms splitting")
->>>>>>> c74e6be8
-            elif dim[0] != num_layers:
-                logger.info(
-                    f"Single transforms splitting will result in num_layers == dim({dim})"
-                )
-                num_layers = dim[0]
-                if isinstance(layers_config, list) and len(layers_config) != dim[0]:
-                    raise ValueError(
-                        f"Single transforms splitting needs {dim[0]} layers but {len(layers_config)} were given"
-                    )
 
         splits = generate_splits(split_type, num_layers, dim)
 
