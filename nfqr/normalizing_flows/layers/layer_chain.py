from typing import Dict, List, Union

import torch
from numpy import pi
from pydantic import BaseModel
from torch.nn import Module, ModuleList

<<<<<<< HEAD
from nfqr.normalizing_flows.layers.additional_layers import (
    AR_LAYER_REGISTRY,
    ARLayerConfig,
)
from nfqr.normalizing_flows.layers.coupling_layers import (
    COUPLING_LAYER_REGISTRY,
    CouplingConfig,
)
=======

>>>>>>> dfa6c85a
from nfqr.normalizing_flows.layers.layer_config import LAYER_REGISTRY, LayerConfig
from nfqr.normalizing_flows.layers.layer_splits import SPLIT_TYPES_REGISTRY
from nfqr.utils.misc import create_logger

logger = create_logger(__name__)


class LayerChainConfig(BaseModel):

    dim: List[int]
    layer_configs: Union[None, LayerConfig, List[LayerConfig]]
    connect_splits: bool = True


class LayerChain(Module):
    def __init__(
        self,
        dim: List[int],
        layer_configs: Union[None, LayerConfig, List[LayerConfig]],
        connect_splits: bool = True,
        **kwargs,
    ):

        super(LayerChain, self).__init__()

        self.layers = ModuleList()
        self.dim = dim

        if layer_configs is None:
            raise ValueError("Layer Configs None not handled")
        elif not isinstance(layer_configs, list):
            layer_configs = [layer_configs]

        split_num_offsets = [0] + list(map(lambda c: c.num_layers, layer_configs))
        for layer_config_idx, layer_config in enumerate(layer_configs):

            layer_splits = SPLIT_TYPES_REGISTRY[
                layer_config.layer_split_config.split_type
            ](
                num_layers=layer_config.num_layers,
                num_offset=split_num_offsets[layer_config_idx] if connect_splits else 0,
                dim=dim,
                **dict(
                    layer_config.layer_split_config.specific_split_type_config
                    if layer_config.layer_split_config.specific_split_type_config
                    else {}
                ),
            )

            for (conditioner_mask, transformed_mask), _ in zip(
                layer_splits, range(layer_config.num_layers)
            ):
                if layer_config.layer_type in ("ar_layer",):
                    if connect_splits:
                        logger.warning(
                            "Notice that an Autoregressive layer breaks the split connection!"
                        )

                c = LAYER_REGISTRY._registry[layer_config.layer_type][
                    layer_config.specific_layer_config.specific_layer_type
                ](
                    conditioner_mask=conditioner_mask,
                    transformed_mask=transformed_mask,
                    **dict(layer_config.specific_layer_config),
                    dim=self.dim,
                )

                self.layers.append(c)

    def encode(self, x):

        assert (x >= 0.0).all() and (x <= (2 * pi)).all()

        # x.shape[0] extracts batch dim
        abs_log_det = torch.zeros(x.shape[0], device=x.device)

        for layer in self.layers[::-1]:
            x, ld = layer.encode(x)
            abs_log_det += ld

        return x, abs_log_det

    def decode(self, z):

        if not ((z >= 0.0) & (z <= (2 * pi))).all():
            logger.info(z)

        log_det = torch.zeros(z.shape[0], device=z.device)

        for layer in self.layers:
            z, ld = layer.decode(z)
            log_det += ld

        return z, log_det

    def load(self, checkpoint, device):
        self.load_state_dict(torch.load(checkpoint, map_location=device)["net"])<|MERGE_RESOLUTION|>--- conflicted
+++ resolved
@@ -5,18 +5,6 @@
 from pydantic import BaseModel
 from torch.nn import Module, ModuleList
 
-<<<<<<< HEAD
-from nfqr.normalizing_flows.layers.additional_layers import (
-    AR_LAYER_REGISTRY,
-    ARLayerConfig,
-)
-from nfqr.normalizing_flows.layers.coupling_layers import (
-    COUPLING_LAYER_REGISTRY,
-    CouplingConfig,
-)
-=======
-
->>>>>>> dfa6c85a
 from nfqr.normalizing_flows.layers.layer_config import LAYER_REGISTRY, LayerConfig
 from nfqr.normalizing_flows.layers.layer_splits import SPLIT_TYPES_REGISTRY
 from nfqr.utils.misc import create_logger
