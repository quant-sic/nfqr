--- conflicted
+++ resolved
@@ -119,85 +119,9 @@
             expressivity=expressivity,
             net_config=net_config,
             domain=domain,
-<<<<<<< HEAD
-            **kwargs
-        )
-
-        self.rho_unnormalized = parameter.Parameter(
-            torch.full(size=(2,), fill_value=0.5)
-        )
-
-    @cached_property
-    def rho_transform(self):
-        return nf_constraints_standard(simplex)
-
-    @property
-    def logging_parameters(self):
-        rho = self.rho_transform(self.rho_unnormalized).exp().clone().detach()
-        return {"rho": {"id": rho[1], "diff": rho[0]}}
-
-    def decode(self, z):
-
-        conditioner_input, transformed_input = self._split(z)
-        unconstrained_params = self.conditioner(conditioner_input)
-
-        z_coupling, log_det_coupling = self.diffeomorphism(
-            transformed_input.clone(), *unconstrained_params, ret_logabsdet=True
-        )
-
-        log_rho = self.rho_transform(self.rho_unnormalized)
-
-        z[..., self.transformed_mask] = self.diffeomorphism.map_to_range(
-            log_rho[0].exp() * z_coupling
-            + log_rho[1].exp() * z.clone()[..., self.transformed_mask]
-        )
-
-        ld = torch.logsumexp(
-            torch.stack(
-                [
-                    log_rho[0] + log_det_coupling,
-                    log_rho[1] * torch.ones_like(log_det_coupling),
-                ],
-                dim=-1,
-            ),
-            dim=-1,
-=======
             **kwargs,
->>>>>>> c577e95d
-        )
-
-<<<<<<< HEAD
-        x_coupling, log_det_coupling = self.diffeomorphism(
-            transformed_input.clone(), *unconstrained_params, ret_logabsdet=True
-        )
-
-        log_rho = self.rho_transform(self.rho_unnormalized)
-
-        x[..., self.transformed_mask] = self.diffeomorphism.map_to_range(
-            log_rho[0].exp() * x_coupling
-            + log_rho[1].exp() * x.clone()[..., self.transformed_mask]
-        )
-
-        ld = torch.logsumexp(
-            torch.stack(
-                [
-                    log_rho[0] + log_det_coupling,
-                    log_rho[1] * torch.ones_like(log_det_coupling),
-                ],
-                dim=-1,
-            ),
-            dim=-1,
-        )
-
-        log_det = ld.sum(-1)
-
-        return x, log_det
-
-@COUPLING_TYPES.register("conditioned_residual")
-class ResidualCoupling(CouplingLayer, Module):
-    def __init__(
-        self,
-=======
+        )
+
         self.residual_type = residual_type
 
         if residual_type == "global":
@@ -229,7 +153,6 @@
     @classmethod
     def as_global_residual(
         cls,
->>>>>>> c577e95d
         conditioner_mask,
         transformed_mask,
         diffeomorphism: DIFFEOMORPHISMS_REGISTRY.enum,
@@ -307,17 +230,11 @@
 
         log_rho = self.get_log_rho(conditioner_input=conditioner_input)
 
-<<<<<<< HEAD
 
 
         z[..., self.transformed_mask] = self.diffeomorphism.map_to_range(
             log_rho[...,0].exp() * z_coupling
             + log_rho[...,1].exp()  * z.clone()[..., self.transformed_mask]
-=======
-        z[..., self.transformed_mask] = (
-            log_rho[..., 0].exp() * z_coupling
-            + log_rho[..., 1].exp() * z.clone()[..., self.transformed_mask]
->>>>>>> c577e95d
         )
 
         ld = torch.logsumexp(
@@ -345,126 +262,9 @@
 
         log_rho = self.get_log_rho(conditioner_input=conditioner_input)
 
-<<<<<<< HEAD
         x[..., self.transformed_mask] = self.diffeomorphism.map_to_range(
-            log_rho[...,0].exp() * x_coupling
-            + log_rho[...,1].exp() * x.clone()[..., self.transformed_mask]
-        )
-
-        ld = torch.logsumexp(
-            torch.stack(
-                [
-                    log_rho[...,0] + log_det_coupling,
-                    log_rho[...,1] * torch.ones_like(log_det_coupling),
-                ],
-                dim=-1,
-            ),
-            dim=-1,
-        )
-
-        log_det = ld.sum(-1)
-
-        return x, log_det
-
-@COUPLING_TYPES.register("conditioned_residual_2")
-class ResidualCoupling(CouplingLayer, Module):
-    def __init__(
-        self,
-        conditioner_mask,
-        transformed_mask,
-        diffeomorphism: DIFFEOMORPHISMS_REGISTRY.enum,
-        expressivity: int,
-        net_config: NetConfig,
-        domain: Literal["u1"] = "u1",
-        **kwargs
-    ) -> None:
-        super().__init__(
-            conditioner_mask=conditioner_mask,
-            transformed_mask=transformed_mask,
-            diffeomorphism=diffeomorphism,
-            expressivity=expressivity,
-            net_config=net_config,
-            domain=domain,
-            **kwargs
-        )
-
-
-        self.rho_net = CONDITIONER_REGISTRY[domain](
-            dim_in=conditioner_mask.sum().item(),
-            dim_out=transformed_mask.sum().item(),
-            expressivity=1,
-            num_splits=1,
-            net_config=NetConfig(net_type="mlp",net_hidden=[conditioner_mask.sum().item(),int(conditioner_mask.sum().item()/2)]),
-        )
-
-
-    @staticmethod
-    def rho_transform(rho_1_unconstrained):
-        rho_1 = torch.sigmoid(rho_1_unconstrained)
-        log_rho = torch.log(torch.concat((rho_1,1-rho_1),dim=-1))
-        return log_rho
-
-    def get_log_rho(self,conditioner_input):
-        rho_1_unconstrained, = self.rho_net(conditioner_input)
-        log_rho = self.rho_transform(rho_1_unconstrained)
-
-        if not torch.allclose(log_rho.exp().sum(dim=-1),torch.ones(log_rho.shape[:-1])):
-            logger.info(log_rho.exp().sum(dim=-1).max())
-            logger.info(log_rho.exp().sum(dim=-1).min())
-
-        return log_rho
-
-    def decode(self, z):
-
-        conditioner_input, transformed_input = self._split(z)
-        unconstrained_params = self.conditioner(conditioner_input)
-
-        z_coupling, log_det_coupling = self.diffeomorphism(
-            transformed_input.clone(), *unconstrained_params, ret_logabsdet=True
-        )
-
-        log_rho = self.get_log_rho(conditioner_input=conditioner_input)
-
-
-
-        z[..., self.transformed_mask] = self.diffeomorphism.map_to_range(
-            log_rho[...,0].exp() * z_coupling
-            + log_rho[...,1].exp()  * z.clone()[..., self.transformed_mask]
-        )
-
-        ld = torch.logsumexp(
-            torch.stack(
-                [
-                    log_rho[...,0]  + log_det_coupling,
-                    log_rho[...,1]  * torch.ones_like(log_det_coupling),
-                ],
-                dim=-1,
-            ),
-            dim=-1,
-        )
-        log_det = ld.sum(-1)
-
-        return z, log_det
-
-    def encode(self, x):
-
-        conditioner_input, transformed_input = self._split(x)
-        unconstrained_params = self.conditioner(conditioner_input)
-
-        x_coupling, log_det_coupling = self.diffeomorphism(
-            transformed_input.clone(), *unconstrained_params, ret_logabsdet=True
-        )
-
-        log_rho = self.get_log_rho(conditioner_input=conditioner_input)
-
-        x[..., self.transformed_mask] = self.diffeomorphism.map_to_range(
-            log_rho[...,0].exp() * x_coupling
-            + log_rho[...,1].exp() * x.clone()[..., self.transformed_mask]
-=======
-        x[..., self.transformed_mask] = (
             log_rho[..., 0].exp() * x_coupling
             + log_rho[..., 1].exp() * x.clone()[..., self.transformed_mask]
->>>>>>> c577e95d
         )
 
         ld = torch.logsumexp(
