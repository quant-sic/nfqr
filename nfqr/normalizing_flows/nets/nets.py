--- conflicted
+++ resolved
@@ -285,18 +285,10 @@
 
         return x
 
-<<<<<<< HEAD
+    
+class EncoderBlockConfig(BaseModel):
+
     n_channels:Union[List[int],int]
-    kernel_sizes:List[str]
-    residual:bool
-    activation_specifier:str
-    norms:List[Union[str,None]]
-=======
->>>>>>> 4aaa1f7d
-
-class EncoderBlockConfig(BaseModel):
-
-    n_channels: List[int]
     residual: bool = False
     activation_specifier: str = "mish"
     norms: Union[List[Union[str, None]], None] = None
