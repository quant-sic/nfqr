import numpy as np
import torch
from numpy import pi
from torch.nn import functional as F

from nfqr.normalizing_flows.diffeomorphisms.diffeomorphism_base import Diffeomorphism
from nfqr.normalizing_flows.diffeomorphisms.inversion import (
    NumericalInverse,
    searchsorted,
)
from nfqr.normalizing_flows.misc.constraints import (
    greater_than_eq,
    nf_constraints_standard,
    simplex,
    torch_transform_to,
)
from nfqr.registry import StrRegistry

U1_DIFFEOMORPHISM_REGISTRY = StrRegistry("u1")


<<<<<<< HEAD
def bring_back_to_u1(phi,**kwargs):
    if (torch.min(phi) < 0.0) or (torch.max(phi) > (2 * pi)):
        if torch.min(phi) > -(1e-3) and torch.max(phi) < (2 * pi + 1e-3):
            phi[phi < 0.0] = 0.0
            phi[phi > (2 * pi)] = 2 * pi
=======
def bring_back_to_u1(phi, **kwargs):
    if (torch.min(phi) <= 0.0) or (torch.max(phi) >= (2 * pi)):
        if torch.min(phi) > -(1e-2) and torch.max(phi) < (2 * pi + 1e-2):
            phi[phi <= 0.0] = 0.0 + 1e-5
            phi[phi >= (2 * pi)] = 2 * pi - 1e-5
>>>>>>> c577e95d
        else:
            kwargs_str = ";".join(
                [
                    f"{k}:min {torch.min(v)} max {torch.max(v)}"
                    for k, v in kwargs.items()
                ]
            )
            raise ValueError(
                f"Min:{torch.min(phi)}, Max:{torch.max(phi)} outside of domain. {kwargs_str}"
            )

    return phi


def ncp(phi, alpha, beta, rho, ret_logabsdet=True):

    left_bound_mask = phi < 1e-3
    right_bound_mask = phi > (2 * pi - 1e-3)

    out = 2 * torch.atan(alpha * torch.tan(0.5 * (phi - pi))[..., None] + beta) + pi
    out[left_bound_mask] = phi[left_bound_mask][..., None] / alpha[left_bound_mask]
    out[right_bound_mask] = (
        2 * pi + (phi[right_bound_mask][..., None] - 2 * pi) / alpha[right_bound_mask]
    )

    conv_comb = (rho * out).sum(-1)

    if ret_logabsdet:
        _grad = (
            (1 + beta**2) * torch.sin(phi / 2).pow(2)[..., None] / alpha
            + alpha * torch.cos(phi / 2).pow(2)[..., None]
            - beta * torch.sin(phi)[..., None]
        ).pow(-1)

        _grad[left_bound_mask | right_bound_mask] = (
            1 / alpha[left_bound_mask | right_bound_mask]
        )

        logabsdet = torch.log((rho * _grad).sum(-1))

        return conv_comb, logabsdet
    else:
        return conv_comb


def ncp_mod(phi, alpha, beta, rho, ret_logabsdet=True):

    out = 2 * torch.atan(alpha * torch.tan(0.5 * (phi - pi))[..., None] + beta) + pi

    conv_comb = (rho * out).sum(-1)
    conv_comb = conv_comb % (2 * pi)

    if ret_logabsdet:
        grad = (
            (1 + beta**2) * torch.sin(phi / 2).pow(2)[..., None] / alpha
            + alpha * torch.cos(phi / 2).pow(2)[..., None]
            - beta * torch.sin(phi)[..., None]
        ).pow(-1)

        logabsdet = torch.log((rho * grad).sum(-1))

        return conv_comb, logabsdet
    else:
        return conv_comb


class NCP(Diffeomorphism):
    def __init__(self, alpha_min=1e-3, boundary_mode="taylor") -> None:
        super(NCP).__init__()

        self._num_pars = 3

        if boundary_mode == "taylor":
            self.fn = ncp
        elif boundary_mode == "modulo":
            self.fn = ncp_mod
        else:
            raise ValueError(f"Unknown Boundary mode {boundary_mode}")

        self.inverse_fn_params = {
            "function": self.fn,
            "args": ["alpha", "beta", "rho"],
            "left": 0.0,
            "right": 2 * pi,
            "kwargs": {"ret_logabsdet": False},
        }

        self.alpha_transform = nf_constraints_standard(greater_than_eq(alpha_min))
        self.rho_transform = torch_transform_to(simplex)

    @classmethod
    def use_modulo_for_boundary(cls, alpha_min=1e-3):
        return cls(alpha_min, boundary_mode="modulo")

    @classmethod
    def use_taylor_for_boundary(cls,alpha_min=1e-3):
        return cls(alpha_min,boundary_mode="taylor")

    @property
    def num_pars(self):
        return self._num_pars

    @property
    def map_to_range(self):
        return bring_back_to_u1

    def constrain_params(self, alpha_unconstrained, beta, rho_unconstrained):

        alpha = self.alpha_transform(alpha_unconstrained)
        rho = self.rho_transform(rho_unconstrained)

        return alpha, beta, rho

    def __call__(
        self, phi, alpha_unconstrained, beta, rho_unconstrained, ret_logabsdet=True
    ):

        alpha, beta, rho = self.constrain_params(
            alpha_unconstrained, beta, rho_unconstrained
        )

        phi = bring_back_to_u1(phi)

        if ret_logabsdet:

            phi_out, ld = self.fn(
                phi=phi, alpha=alpha, beta=beta, rho=rho, ret_logabsdet=ret_logabsdet
            )
            phi_out = bring_back_to_u1(phi_out)

            return phi_out, ld

        else:

            phi_out = self.fn(
                phi=phi, alpha=alpha, beta=beta, rho=rho, ret_logabsdet=ret_logabsdet
            )
            phi_out = bring_back_to_u1(phi_out)

            return phi_out

    def inverse(
        self, phi, alpha_unconstrained, beta, rho_unconstrained, ret_logabsdet=True
    ):
        alpha, beta, rho = self.constrain_params(
            alpha_unconstrained, beta, rho_unconstrained
        )

        phi = bring_back_to_u1(phi)

        phi_out = NumericalInverse.apply(phi, self.inverse_fn_params, alpha, beta, rho)
        phi_out = bring_back_to_u1(phi_out)

        if ret_logabsdet:
            _, ld = self.fn(
                phi=phi_out,
                alpha=alpha,
                beta=beta,
                rho=rho,
                ret_logabsdet=True,
            )

            return phi_out, -ld
        else:
            return phi_out

<<<<<<< HEAD
U1_DIFFEOMORPHISM_REGISTRY.register("ncp_mod",NCP.use_modulo_for_boundary)
U1_DIFFEOMORPHISM_REGISTRY.register("ncp",NCP.use_taylor_for_boundary)
=======
>>>>>>> c577e95d

U1_DIFFEOMORPHISM_REGISTRY.register("ncp_mod", NCP.use_modulo_for_boundary)


def moebius(phi, w, rho, ret_logabsdet=True):

    # dims (phi) = batch_size x dim(input)
    # dims (w) = 2 x dims(phi) x #convex_comb
    # dims (rho) = dims(phi) x #convex_comb

    # phi to complex number
    # stack with ones, st. transformation on one ist performed
    z = torch.stack(
        [
            torch.stack([torch.cos(phi), torch.sin(phi)]),
            torch.stack(
                [
                    torch.ones(*phi.shape, device=phi.device),
                    torch.zeros(*phi.shape, device=phi.device),
                ]
            ),
        ]
    )

    # dims(z) = 2(phi and ones) x 2(complex) x batch_size x values_per_dimension x convex_combinations

    z_min_w = z[..., None] - w[None, ...]
    z_min_w_squared_norm = (z_min_w**2).sum(dim=1)
    one_min_w_squared = 1 - (w**2).sum(dim=0)

    # factor in formula for moebius
    beta = one_min_w_squared[None, :] / z_min_w_squared_norm

    # resulting complex number
    h_w = beta[:, None, ...] * z_min_w - w[None, ...]

    angles = torch.atan2(h_w[:, 1, ...], h_w[:, 0, ...])
    # apply rotation such that moebius(0)=0
    angles = (angles[0] - angles[1]) % (2 * pi)

    convex_comb = (rho * angles).sum(dim=-1)
    convex_comb = convex_comb % (2 * pi)

    # calc log_absdet
    if ret_logabsdet:

        alpha = 2 * beta[0] / z_min_w_squared_norm[0]
        z_min_w_xy = z_min_w[0, 0] * z_min_w[0, 1] * alpha
        z_min_w_squared = (z_min_w[0] ** 2) * alpha

        d = (
            h_w[0, 1] * (beta[0] - z_min_w_squared[0]) + h_w[0, 0] * z_min_w_xy
        ) * torch.sin(phi)[..., None] + (
            h_w[0, 1] * z_min_w_xy + h_w[0, 0] * (beta[0] - z_min_w_squared[1])
        ) * torch.cos(
            phi
        )[
            ..., None
        ]

        logabsdet = torch.log((rho * d).sum(-1))

        return convex_comb, logabsdet

    else:
        return convex_comb


@U1_DIFFEOMORPHISM_REGISTRY.register("moebius")
class Moebius(Diffeomorphism):
    def __init__(self) -> None:
        super(Moebius).__init__()

        self._num_pars = 3

        self.inverse_fn_params = {
            "function": moebius,
            "args": ["w", "rho"],
            "left": 0.0,
            "right": 2 * pi,
            "kwargs": {"ret_logabsdet": False},
        }

        self.rho_transform = torch_transform_to(simplex)

    @property
    def num_pars(self):
        return self._num_pars

    @property
    def map_to_range(self):
        return bring_back_to_u1

    def constrain_params(self, w_x_unconstrained, w_y_unconstrained, rho_unconstrained):

        # normalize rho
        rho = self.rho_transform(rho_unconstrained)
        w_unconstrained = torch.stack((w_x_unconstrained, w_y_unconstrained), dim=0)
        # get w into circle ? sigmoid a good option ? restrain angle 0-2pi ?

        # w_unconstrained = torch.norm(
        #     torch.stack((w_x_unconstrained, w_y_unconstrained), dim=0), p=2, dim=0
        # )

        w = (
            0.99
            * w_unconstrained
            / (1 + torch.norm(w_unconstrained, p=2, dim=0))[None, ...]
        )

        # torch.sigmoid(w_mag_unbounded) * torch.stack(
        #     [torch.cos(w_angle_unbounded),
        #      torch.sin(w_angle_unbounded)], dim=0)

        return w, rho

    def __call__(
        self,
        phi,
        w_x_unconstrained,
        w_y_unconstrained,
        rho_unconstrained,
        ret_logabsdet=True,
    ):

        w, rho = self.constrain_params(
            w_x_unconstrained, w_y_unconstrained, rho_unconstrained
        )

        phi = bring_back_to_u1(phi)

        if ret_logabsdet:

            phi_out, ld = moebius(
                phi=phi,
                w=w,
                rho=rho,
                ret_logabsdet=ret_logabsdet,
            )
            phi_out = bring_back_to_u1(phi_out)

            return phi_out, ld

        else:

            phi_out = moebius(
                phi=phi,
                w=w,
                rho=rho,
                ret_logabsdet=ret_logabsdet,
            )
            phi_out = bring_back_to_u1(phi_out)

            return phi_out

    def inverse(
        self,
        phi,
        w_x_unconstrained,
        w_y_unconstrained,
        rho_unconstrained,
        ret_logabsdet=True,
    ):
        w, rho = self.constrain_params(
            w_x_unconstrained, w_y_unconstrained, rho_unconstrained
        )

        phi = bring_back_to_u1(phi)
        phi_out = NumericalInverse.apply(phi, self.inverse_fn_params, w, rho)
        phi_out = bring_back_to_u1(phi_out)

        if ret_logabsdet:
            _, ld = moebius(
                phi=phi_out,
                w=w,
                rho=rho,
                ret_logabsdet=True,
            )

            return phi_out, -ld
        else:
            return phi_out


def rational_quadratic_spline(
    inputs,
    unnormalized_widths,
    unnormalized_heights,
    unnormalized_derivatives,
    inverse,
    left,
    right,
    bottom,
    top,
    min_bin_width=1e-3,
    min_bin_height=1e-3,
    min_derivative=1e-3,
    bounds_error=1e-2,
    ret_logabsdet=True,
    circular=True,
):
    """
    Rational quadratic spline transform
    """

    num_bins = unnormalized_widths.shape[-1]

    if min_bin_width * num_bins > 1.0:
        raise ValueError("Minimal bin width too large for the number of bins")
    if min_bin_height * num_bins > 1.0:
        raise ValueError("Minimal bin height too large for the number of bins")

    widths = F.softmax(unnormalized_widths, dim=-1)
    widths = min_bin_width + (1 - min_bin_width * num_bins) * widths
    cumwidths = torch.cumsum(widths, dim=-1)
    cumwidths = F.pad(cumwidths, pad=(1, 0), mode="constant", value=0.0)
    cumwidths = (right - left) * cumwidths + left
    cumwidths[..., 0] = left
    cumwidths[..., -1] = right
    widths = cumwidths[..., 1:] - cumwidths[..., :-1]

    derivatives = min_derivative + F.softplus(unnormalized_derivatives)

    if circular:
        derivatives = F.pad(derivatives, pad=(0, 1), mode="constant", value=0.0)
        derivatives[..., -1] = derivatives[..., 0]
    else:
        if not derivatives.shape[-1] == widths.shape[-1] + 1:
            raise ValueError(
                f"Invalid dim of derivatives !(K+1) {derivatives.shape} for non-circular case"
            )

    assert (derivatives > 0.0).all()

    heights = F.softmax(unnormalized_heights, dim=-1)
    heights = min_bin_height + (1 - min_bin_height * num_bins) * heights
    cumheights = torch.cumsum(heights, dim=-1)
    cumheights = F.pad(cumheights, pad=(1, 0), mode="constant", value=0.0)
    cumheights = (top - bottom) * cumheights + bottom
    cumheights[..., 0] = bottom
    cumheights[..., -1] = top
    heights = cumheights[..., 1:] - cumheights[..., :-1]

    if inverse:
        bin_idx = searchsorted(cumheights, inputs)[..., None]
    else:
        bin_idx = searchsorted(cumwidths, inputs)[..., None]

    input_cumwidths = cumwidths.gather(-1, bin_idx)[..., 0]
    input_bin_widths = widths.gather(-1, bin_idx)[..., 0]

    input_cumheights = cumheights.gather(-1, bin_idx)[..., 0]
    delta = heights / widths
    input_delta = delta.gather(-1, bin_idx)[..., 0]

    input_derivatives = derivatives[..., :-1].gather(-1, bin_idx)[..., 0]
    input_derivatives_plus_one = derivatives[..., 1:].gather(-1, bin_idx)[..., 0]

    input_heights = heights.gather(-1, bin_idx)[..., 0]

    if inverse:
        a = (inputs - input_cumheights) * (
            input_derivatives + input_derivatives_plus_one - 2 * input_delta
        ) + input_heights * (input_delta - input_derivatives)
        b = input_heights * input_derivatives - (inputs - input_cumheights) * (
            input_derivatives + input_derivatives_plus_one - 2 * input_delta
        )
        c = -input_delta * (inputs - input_cumheights)

        discriminant = b.pow(2) - 4 * a * c
        assert (discriminant >= 0).all()

        root = (2 * c) / (-b - torch.sqrt(discriminant))
        # root = (- b + torch.sqrt(discriminant)) / (2 * a)
        outputs = root * input_bin_widths + input_cumwidths

        if ret_logabsdet:
            theta_one_minus_theta = root * (1 - root)
            denominator = input_delta + (
                (input_derivatives + input_derivatives_plus_one - 2 * input_delta)
                * theta_one_minus_theta
            )
            derivative_numerator = input_delta.pow(2) * (
                input_derivatives_plus_one * root.pow(2)
                + 2 * input_delta * theta_one_minus_theta
                + input_derivatives * (1 - root).pow(2)
            )
            logabsdet = -torch.log(derivative_numerator) + 2 * torch.log(denominator)

    else:
        theta = (inputs - input_cumwidths) / input_bin_widths
        theta_one_minus_theta = theta * (1 - theta)

        numerator = input_heights * (
            input_delta * theta.pow(2) + input_derivatives * theta_one_minus_theta
        )
        denominator = input_delta + (
            (input_derivatives + input_derivatives_plus_one - 2 * input_delta)
            * theta_one_minus_theta
        )
        outputs = input_cumheights + numerator / denominator

        if ret_logabsdet:
            derivative_numerator = input_delta.pow(2) * (
                input_derivatives_plus_one * theta.pow(2)
                + 2 * input_delta * theta_one_minus_theta
                + input_derivatives * (1 - theta).pow(2)
            )
            logabsdet = torch.log(derivative_numerator) - 2 * torch.log(denominator)

    outputs = bring_back_to_u1(outputs)

    if ret_logabsdet:
        return outputs, logabsdet
    else:
        return outputs


@U1_DIFFEOMORPHISM_REGISTRY.register("rqs")
class RQS(Diffeomorphism):
    def __init__(self) -> None:
        super(RQS).__init__()

        self._num_pars = 3

    @property
    def num_pars(self):
        return self._num_pars

    @property
    def map_to_range(self):
        return bring_back_to_u1

    def constrain_params(
        self, unnormalized_widths, unnormalized_heights, unnormalized_derivatives
    ):
        pass

    def __call__(
        self,
        phi,
        unnormalized_widths,
        unnormalized_heights,
        unnormalized_derivatives,
        ret_logabsdet=True,
    ):
        phi = bring_back_to_u1(phi)
        return rational_quadratic_spline(
            inputs=phi,
            unnormalized_widths=unnormalized_widths,
            unnormalized_heights=unnormalized_heights,
            unnormalized_derivatives=unnormalized_derivatives,
            inverse=False,
            left=0.0,
            right=2 * pi,
            bottom=0.0,
            top=2 * pi,
            ret_logabsdet=ret_logabsdet,
        )

    def inverse(
        self,
        phi,
        unnormalized_widths,
        unnormalized_heights,
        unnormalized_derivatives,
        ret_logabsdet=True,
    ):
        phi = bring_back_to_u1(phi)
        return rational_quadratic_spline(
            inputs=phi,
            unnormalized_widths=unnormalized_widths,
            unnormalized_heights=unnormalized_heights,
            unnormalized_derivatives=unnormalized_derivatives,
            inverse=True,
            left=0.0,
            right=2 * pi,
            bottom=0.0,
            top=2 * pi,
            ret_logabsdet=ret_logabsdet,
        )


def rho_step_function(x, alpha, beta):

    if isinstance(x, (torch.Tensor, np.ndarray)):
        out = torch.zeros_like(x)
        out[x != 0] = torch.exp(-1 / (alpha * x**beta))[x != 0]
        dout = torch.zeros_like(x)
        dout[x != 0] = (
            torch.exp(-1 / (alpha * x**beta)) * (beta / (alpha * x ** (beta + 1)))
        )[x != 0]

    elif isinstance(x, (float, int)):
        out = 0 if x == 0 else np.exp(-1 / (alpha * x**beta))
        dout = (
            0
            if x == 0
            else np.exp(-1 / (alpha * x**beta)) * (beta / (alpha * x ** (beta + 1)))
        )

    return out, dout


def generalized_sigmoid(x, rho_function, alpha, beta):

    rho_x, _ = rho_function(x, alpha, beta)
    rho_1_x, _ = rho_function(1 - x, alpha, beta)
    return rho_x / (rho_x + rho_1_x)


def dg(phi, rho_function, a, b, phi_left, phi_right, alpha, beta):

    dg_x = torch.zeros_like(phi)

    inside_mask = (phi < phi_right) & (phi > phi_left)

    # masking needs to happen before any nan producing operations are done. Otherwise nans will propagate to grad calculation !!!!!
    y_inside = (a * (phi - b) + 0.5)[inside_mask]
    alpha_inside = alpha[inside_mask]
    beta_inside = beta[inside_mask]
    a_inside = a[inside_mask]

    rho_y, drho_y = rho_function(y_inside, alpha_inside, beta_inside)
    rho_1_y, drho_1_y = rho_function(1 - y_inside, alpha_inside, beta_inside)
    divisor = rho_y + rho_1_y

    dg_x[inside_mask] = (
        (drho_y - (rho_y * (drho_y - drho_1_y) / divisor)) * a_inside / divisor
    )

    return dg_x


def g(phi, rho_function, a, b, phi_left, phi_right, alpha, beta):

    g_x = torch.zeros_like(phi)
    g_x[phi >= phi_right] = 1.0

    inside_mask = (phi < phi_right) & (phi > phi_left)

    y = a * (phi - b) + 0.5
    g_x[inside_mask] = generalized_sigmoid(
        y[inside_mask], rho_function, alpha[inside_mask], beta[inside_mask]
    )

    return g_x


def circular_bump(
    phi, rho, a, b, c, alpha, beta, rho_function=rho_step_function, ret_logabsdet=True
):

    phi = phi[..., None].expand(*rho.shape) / (2 * pi)

    phi_left = b - 1 / (2 * a)
    phi_right = b + 1 / (2 * a)

    phi_shifted = phi.clone()
    phi_shifted[(phi_right > 1) & (phi <= phi_right - 1)] += 1
    phi_shifted[(phi_left < 0) & (phi >= 1 + phi_left)] -= 1

    # calculate g
    g_phi = g(phi_shifted, rho_function, a, b, phi_left, phi_right, alpha, beta)

    # cumulative bump
    left_value = torch.zeros_like(phi)
    left_value[(phi_left >= 0) & (phi_right >= 1)] = 1.0
    left = g(left_value, rho_function, a, b, phi_left, phi_right, alpha, beta)
    in_between_mask = ((phi_right > 1) & (phi > (phi_right % 1))) | (
        (phi_left < 0) & (phi > (phi_left % 1))
    )

    left[in_between_mask] = -1.0 + left[in_between_mask]
    f_phi = (g_phi - left) * (1 - c) + c * phi

    # convex sum
    f_phi_out = (rho * f_phi).sum(dim=-1) * 2 * pi

    if ret_logabsdet:

        # calculate dg
        dg_phi = (
            dg(phi_shifted, rho_function, a, b, phi_left, phi_right, alpha, beta)
            * (1 - c)
            + c
        )

        dg_phi_out = torch.log((rho * dg_phi).sum(dim=-1))

        return f_phi_out, dg_phi_out

    else:
        return f_phi_out


@U1_DIFFEOMORPHISM_REGISTRY.register("bump")
class Bump(Diffeomorphism):
    def __init__(self, _beta: int = 2) -> None:
        super(Bump).__init__()

        self._num_pars = 5

        self.inverse_fn_params = {
            "function": circular_bump,
            "args": ["rho", "a", "b", "c", "alpha", "beta"],
            "left": 0.0,
            "right": 2 * pi,
            "kwargs": {"ret_logabsdet": False},
        }

        self.alpha_max = 10
        self._beta = _beta
        self.rho_transform = torch_transform_to(simplex)

    @property
    def num_pars(self):
        return self._num_pars

<<<<<<< HEAD
    @property
    def map_to_range(self):
        return bring_back_to_u1

    def constrain_params(self, 
                        rho_unconstrained,
                        a_unconstrained,
                        b_unconstrained,
                        c_unconstrained,
                        alpha_unconstrained
                        ):
=======
    def constrain_params(
        self,
        rho_unconstrained,
        a_unconstrained,
        b_unconstrained,
        c_unconstrained,
        alpha_unconstrained,
    ):
>>>>>>> c577e95d

        rho = self.rho_transform(rho_unconstrained)

        a = F.softplus(a_unconstrained) + 1 + 1e-3
        # b = b_unconstrained**2 / (1 + b_unconstrained**2)
        # c = c_unconstrained**2 / (1 + c_unconstrained**2) + 1e-4
        b = torch.sigmoid(b_unconstrained)
        c = torch.sigmoid(c_unconstrained)

        alpha = (torch.tanh(alpha_unconstrained) + 1) * self.alpha_max + 1e-3
        beta = torch.full_like(alpha, fill_value=self._beta)

        return rho, a, b, c, alpha, beta

    def __call__(
        self,
        phi,
        rho_unconstrained,
        a_unconstrained,
        b_unconstrained,
        c_unconstrained,
        alpha_unconstrained,
        ret_logabsdet=True,
    ):

        rho, a, b, c, alpha, beta = self.constrain_params(
            rho_unconstrained,
            a_unconstrained,
            b_unconstrained,
            c_unconstrained,
            alpha_unconstrained,
        )

        phi = bring_back_to_u1(phi, a=a, b=b, c=c, alpha=alpha, beta=beta)

        if ret_logabsdet:

            phi_out, ld = circular_bump(
                phi=phi,
                rho=rho,
                a=a,
                b=b,
                c=c,
                alpha=alpha,
                beta=beta,
                ret_logabsdet=ret_logabsdet,
            )
            phi_out = bring_back_to_u1(phi, a=a, b=b, c=c, alpha=alpha, beta=beta)

            return phi_out, ld

        else:

            phi_out = circular_bump(
                phi=phi,
                rho=rho,
                a=a,
                b=b,
                c=c,
                alpha=alpha,
                beta=beta,
                ret_logabsdet=ret_logabsdet,
            )
            phi_out = bring_back_to_u1(phi, a=a, b=b, c=c, alpha=alpha, beta=beta)

            return phi_out

    def inverse(
        self,
        phi,
        rho_unconstrained,
        a_unconstrained,
        b_unconstrained,
        c_unconstrained,
        alpha_unconstrained,
        ret_logabsdet=True,
    ):
        rho, a, b, c, alpha, beta = self.constrain_params(
            rho_unconstrained,
            a_unconstrained,
            b_unconstrained,
            c_unconstrained,
            alpha_unconstrained,
        )

        phi = bring_back_to_u1(phi, a=a, b=b, c=c, alpha=alpha, beta=beta)
        phi_out = NumericalInverse.apply(
            phi, self.inverse_fn_params, rho, a, b, c, alpha, beta
        )
        phi_out = bring_back_to_u1(phi, a=a, b=b, c=c, alpha=alpha, beta=beta)

        if ret_logabsdet:
            _, ld = circular_bump(
                phi=phi,
                rho=rho,
                a=a,
                b=b,
                c=c,
                alpha=alpha,
                beta=beta,
                ret_logabsdet=ret_logabsdet,
            )

            return phi_out, -ld
        else:
            return phi_out<|MERGE_RESOLUTION|>--- conflicted
+++ resolved
@@ -19,19 +19,11 @@
 U1_DIFFEOMORPHISM_REGISTRY = StrRegistry("u1")
 
 
-<<<<<<< HEAD
-def bring_back_to_u1(phi,**kwargs):
-    if (torch.min(phi) < 0.0) or (torch.max(phi) > (2 * pi)):
-        if torch.min(phi) > -(1e-3) and torch.max(phi) < (2 * pi + 1e-3):
-            phi[phi < 0.0] = 0.0
-            phi[phi > (2 * pi)] = 2 * pi
-=======
 def bring_back_to_u1(phi, **kwargs):
     if (torch.min(phi) <= 0.0) or (torch.max(phi) >= (2 * pi)):
-        if torch.min(phi) > -(1e-2) and torch.max(phi) < (2 * pi + 1e-2):
-            phi[phi <= 0.0] = 0.0 + 1e-5
-            phi[phi >= (2 * pi)] = 2 * pi - 1e-5
->>>>>>> c577e95d
+        if torch.min(phi) > -(1e-3) and torch.max(phi) < (2 * pi + 1e-3):
+            phi[phi <= 0.0] = 0.0
+            phi[phi >= (2 * pi)] = 2 * pi 
         else:
             kwargs_str = ";".join(
                 [
@@ -198,13 +190,9 @@
         else:
             return phi_out
 
-<<<<<<< HEAD
 U1_DIFFEOMORPHISM_REGISTRY.register("ncp_mod",NCP.use_modulo_for_boundary)
 U1_DIFFEOMORPHISM_REGISTRY.register("ncp",NCP.use_taylor_for_boundary)
-=======
->>>>>>> c577e95d
-
-U1_DIFFEOMORPHISM_REGISTRY.register("ncp_mod", NCP.use_modulo_for_boundary)
+
 
 
 def moebius(phi, w, rho, ret_logabsdet=True):
@@ -722,7 +710,6 @@
     def num_pars(self):
         return self._num_pars
 
-<<<<<<< HEAD
     @property
     def map_to_range(self):
         return bring_back_to_u1
@@ -734,16 +721,6 @@
                         c_unconstrained,
                         alpha_unconstrained
                         ):
-=======
-    def constrain_params(
-        self,
-        rho_unconstrained,
-        a_unconstrained,
-        b_unconstrained,
-        c_unconstrained,
-        alpha_unconstrained,
-    ):
->>>>>>> c577e95d
 
         rho = self.rho_transform(rho_unconstrained)
 
