--- conflicted
+++ resolved
@@ -88,12 +88,8 @@
     unnormalized_log_weights, cut_quantiles=[0, 1]
 ):
 
-<<<<<<< HEAD
-    cleaned_log_weights,_ = remove_nans_and_infs(unnormalized_log_weights)
-=======
     cleaned_log_weights, _ = remove_nans_and_infs(unnormalized_log_weights)
     cleaned_log_weights = cleaned_log_weights.to(torch.float64)
->>>>>>> cb2102f6
 
     quantile_mask = (
         cleaned_log_weights >= torch.quantile(cleaned_log_weights, q=cut_quantiles[0])
