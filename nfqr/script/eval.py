--- conflicted
+++ resolved
@@ -11,16 +11,8 @@
 from nfqr.globals import EXPERIMENTS_DIR
 from nfqr.train.config import LitModelConfig
 from nfqr.train.model_lit import LitFlow
-<<<<<<< HEAD
 from nfqr.utils import create_logger, setup_env
-=======
-from nfqr.utils import create_logger
-import numpy as np
-from tensorboard.backend.event_processing.event_accumulator import EventAccumulator
-import re
-from nfqr.utils import setup_env
 from nfqr.utils.tensorboard import EventAccumulatorHook
->>>>>>> 8c72063a
 
 logger = create_logger(__name__)
 
@@ -69,36 +61,32 @@
             continue
 
         if "beta_scheduled" in str(model_ckpt_path):
-<<<<<<< HEAD
+
             events_file_path = (
-                (model_ckpt_path.parent.parent.parent).glob("events*").__next__()
-            )
-=======
->>>>>>> 8c72063a
-
-            events_file_path = (model_ckpt_path.parent.parent.parent).glob("events*[!.hook]").__next__()
-
-<<<<<<< HEAD
-            _, step_nums, vals = [np.array(e) for e in zip(*acc.Scalars("beta"))]
+                (model_ckpt_path.parent.parent.parent)
+                .glob("events*[!.hook]")
+                .__next__()
+            )
+
+            acc = EventAccumulatorHook(events_file_path)
+
+            _, step_nums, vals = acc.Scalars("beta")
 
             plot_step = np.argwhere((step_nums >= (step - 1)).cumsum(axis=0) == 1)[0][0]
-=======
-            acc = EventAccumulatorHook(events_file_path)
-
-            _, step_nums, vals = acc.Scalars("beta")
-
-            
-            
-            plot_step = np.argwhere((step_nums>=(step-1)).cumsum(axis=0)==1)[0][0]
->>>>>>> 8c72063a
 
             beta = vals[plot_step]
 
             if eval_config.start_from_target_beta:
-                if not beta==train_config.trainer_configs[0].scheduler_configs[0].specific_scheduler_config.target_beta:
-                    logger.info(f"beta {beta} does not match target beta {train_config.trainer_configs[0].scheduler_configs[0].specific_scheduler_config.target_beta}")
+                if (
+                    not beta
+                    == train_config.trainer_configs[0]
+                    .scheduler_configs[0]
+                    .specific_scheduler_config.target_beta
+                ):
+                    logger.info(
+                        f"beta {beta} does not match target beta {train_config.trainer_configs[0].scheduler_configs[0].specific_scheduler_config.target_beta}"
+                    )
                     continue
-
 
             train_config.action_config.specific_action_config.beta = beta
             logger.info(f"Setting beta to {beta}")
@@ -196,22 +184,28 @@
                 else:
                     stats_nmcmc_list.append(nmcmc_repeat)
 
-<<<<<<< HEAD
-=======
             if n_iter * batch_size > 100000:
                 try:
                     relative_error = (
-                        (np.array([stats["obs_stats"]["Chi_t"]["error"] for stats in stats_nmcmc_list])
-                        / np.array([stats["obs_stats"]["Chi_t"]["mean"] for stats in stats_nmcmc_list])).mean()
-                    )
+                        np.array(
+                            [
+                                stats["obs_stats"]["Chi_t"]["error"]
+                                for stats in stats_nmcmc_list
+                            ]
+                        )
+                        / np.array(
+                            [
+                                stats["obs_stats"]["Chi_t"]["mean"]
+                                for stats in stats_nmcmc_list
+                            ]
+                        )
+                    ).mean()
 
                     if relative_error < eval_config.max_rel_error:
                         break
                 except ZeroDivisionError:
                     pass
 
-
->>>>>>> 8c72063a
             eval_result.exact_sus = lit_model.sus_exact
             eval_result.nip = stats_nip_list
             eval_result.nmcmc = stats_nmcmc_list
